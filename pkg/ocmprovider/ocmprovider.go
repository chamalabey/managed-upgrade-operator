package ocmprovider

import (
	"fmt"
	"net/url"
<<<<<<< HEAD
=======
	"path"
	"strings"
>>>>>>> f3259a8d
	"time"

	"github.com/blang/semver"
	"sigs.k8s.io/controller-runtime/pkg/client"
	logf "sigs.k8s.io/controller-runtime/pkg/log"

	upgradev1alpha1 "github.com/openshift/managed-upgrade-operator/pkg/apis/upgrade/v1alpha1"
<<<<<<< HEAD
	"github.com/openshift/managed-upgrade-operator/pkg/ocm"
=======
	"github.com/openshift/managed-upgrade-operator/util"
)

const (
	// Header field used to correlate OCM events
	OPERATION_ID_HEADER = "X-Operation-Id"
	// Path to the OCM clusters service
	CLUSTERS_V1_PATH = "/api/clusters_mgmt/v1/clusters"
	// Sub-path to the OCM upgrade policies service
	UPGRADEPOLICIES_V1_PATH = "upgrade_policies"
	// Sub-path to the policy state service
	STATE_V1_PATH = "state"
>>>>>>> f3259a8d
)

var log = logf.Log.WithName("ocm-config-getter")

// Errors
var (
	ErrProviderUnavailable = fmt.Errorf("OCM Provider unavailable")
	ErrClusterIdNotFound   = fmt.Errorf("cluster ID can't be found")
	ErrMissingChannelGroup = fmt.Errorf("channel group not returned or empty")
	ErrRetrievingPolicies  = fmt.Errorf("could not retrieve provider upgrade policies")
	ErrProcessingPolicies  = fmt.Errorf("could not process provider upgrade policies")
)

func New(client client.Client, ocmBaseUrl *url.URL) (*ocmProvider, error) {

	ocmClient, err := ocm.NewBuilder().New(client, ocmBaseUrl)
	if err != nil {
		return nil, err
	}
	return &ocmProvider{
		client:    client,
		ocmClient: ocmClient,
	}, nil
}

type ocmProvider struct {
	// Cluster k8s client
	client client.Client
<<<<<<< HEAD
	// OCM client
	ocmClient ocm.OcmClient
=======
	// Base OCM API Url
	ocmBaseUrl *url.URL
	// HTTP client used for API queries (TODO: remove in favour of OCM SDK)
	httpClient *resty.Client
}

// Represents an unmarshalled Upgrade Policy response from Cluster Services
type upgradePolicyList struct {
	Kind  string          `json:"kind"`
	Page  int64           `json:"page"`
	Size  int64           `json:"size"`
	Total int64           `json:"total"`
	Items []upgradePolicy `json:"items"`
}

// Represents an unmarshalled individual Upgrade Policy response from Cluster Services
type upgradePolicy struct {
	Id                   string               `json:"id"`
	Kind                 string               `json:"kind"`
	Href                 string               `json:"href"`
	Schedule             string               `json:"schedule"`
	ScheduleType         string               `json:"schedule_type"`
	UpgradeType          string               `json:"upgrade_type"`
	Version              string               `json:"version"`
	NextRun              string               `json:"next_run"`
	PrevRun              string               `json:"prev_run"`
	ClusterId            string               `json:"cluster_id"`
}

// Represents an Upgrade Policy state for notifications
type upgradePolicyState struct {
	Kind        string `json:"kind"`
	Href        string `json:"href"`
	Value       string `json:"value"`
	Description string `json:"description"`
}

// Represents an unmarshalled Cluster List response from Cluster Services
type clusterList struct {
	Kind  string        `json:"kind"`
	Page  int64         `json:"page"`
	Size  int64         `json:"size"`
	Total int64         `json:"total"`
	Items []clusterInfo `json:"items"`
}

// Represents a partial unmarshalled Cluster response from Cluster Services
type clusterInfo struct {
	Id      string         `json:"id"`
	Version clusterVersion `json:"version"`
	NodeDrainGracePeriod nodeDrainGracePeriod `json:"node_drain_grace_period"`
}

type nodeDrainGracePeriod struct {
	Value int64  `json:"value"`
	Unit  string `json:"unit"`
}

type clusterVersion struct {
	Id           string `json:"id"`
	ChannelGroup string `json:"channel_group"`
}

type ocmRoundTripper struct {
	authorization util.AccessToken
}

func (ort *ocmRoundTripper) RoundTrip(req *http.Request) (*http.Response, error) {
	authVal := fmt.Sprintf("AccessToken %s:%s", ort.authorization.ClusterId, ort.authorization.PullSecret)
	req.Header.Add("Authorization", authVal)
	transport := http.Transport{
		TLSHandshakeTimeout: time.Second * 5,
	}
	return transport.RoundTrip(req)
>>>>>>> f3259a8d
}

// Returns an indication of if the upgrade config had changed during the refresh,
// and indication of error if one occurs.
func (s *ocmProvider) Get() ([]upgradev1alpha1.UpgradeConfigSpec, error) {

	log.Info("Commencing sync with OCM Spec provider")

	cluster, err := s.ocmClient.GetCluster()
	if err != nil {
		log.Error(err, "cannot obtain internal cluster ID")
		// Pass the error up the chain if the cluster ID couldn't be found
		if err == ocm.ErrClusterIdNotFound {
			return nil, err
		}
		return nil, ErrProviderUnavailable
	}
	// In case a response was returned that has no cluster ID
	if cluster.Id == "" {
		return nil, ErrClusterIdNotFound
	}
	if cluster.Version.ChannelGroup == "" {
		return nil, ErrMissingChannelGroup
	}

	// Retrieve the cluster's available upgrade policies from Cluster Services
	upgradePolicies, err := s.ocmClient.GetClusterUpgradePolicies(cluster.Id)
	if err != nil {
		log.Error(err, "error retrieving upgrade policies")
		return nil, ErrRetrievingPolicies
	}

	// Get the next occurring policy from the available policies
	if len(upgradePolicies.Items) > 0 {
		nextOccurringUpgradePolicy, err := getNextOccurringUpgradePolicy(upgradePolicies)
		if err != nil {
			log.Error(err, "error getting next upgrade policy from upgrade policies")
			return nil, err
		}
		log.Info(fmt.Sprintf("Detected upgrade policy %s as next occurring.", nextOccurringUpgradePolicy.Id))

		policyState, err := getUpgradePolicyState(cluster, nextOccurringUpgradePolicy, s.httpClient, s.ocmBaseUrl)
		if err != nil {
			log.Error(err, "error getting policy's state")
			return nil, err
		}

		if !isActionableUpgradePolicy(nextOccurringUpgradePolicy, policyState) {
			return nil, nil
		}

		// Apply the next occurring Upgrade policy to the clusters UpgradeConfig CR.
		specs, err := buildUpgradeConfigSpecs(nextOccurringUpgradePolicy, cluster, s.client)
		if err != nil {
			log.Error(err, "cannot build UpgradeConfigs from policy")
			return nil, ErrProcessingPolicies
		}

		return specs, nil
	}
	log.Info("No upgrade policies available")
	return nil, nil
}

<<<<<<< HEAD
=======
func getUpgradePolicyState(cluster *clusterInfo, up *upgradePolicy, client *resty.Client, ocmBaseUrl *url.URL) (*upgradePolicyState, error) {

	upUrl, err := url.Parse(ocmBaseUrl.String())
	if err != nil {
		return nil, fmt.Errorf("can't read OCM API url: %v", err)
	}
	upUrl.Path = path.Join(upUrl.Path, CLUSTERS_V1_PATH, cluster.Id, UPGRADEPOLICIES_V1_PATH, up.Id, STATE_V1_PATH)

	response, err := client.R().
		SetResult(&upgradePolicyState{}).
		ExpectContentType("application/json").
		Get(upUrl.String())
	if err != nil {
		return nil, fmt.Errorf("can't send notification: %v", err)
	}
	operationId := response.Header().Get(OPERATION_ID_HEADER)
	if response.IsError() {
		return nil, fmt.Errorf("received error code '%v' from OCM upgrade policy service, operation id '%v'", response.StatusCode(), operationId)
	}

	stateResponse := response.Result().(*upgradePolicyState)
	return stateResponse, nil
}

// Queries and returns the Upgrade Policy from Cluster Services
func getClusterUpgradePolicies(cluster *clusterInfo, client *resty.Client, ocmBaseUrl *url.URL) (*upgradePolicyList, error) {

	upUrl, err := url.Parse(ocmBaseUrl.String())
	if err != nil {
		return nil, fmt.Errorf("can't read OCM API url: %v", err)
	}
	upUrl.Path = path.Join(upUrl.Path, CLUSTERS_V1_PATH, cluster.Id, UPGRADEPOLICIES_V1_PATH)

	response, err := client.R().
		SetResult(&upgradePolicyList{}).
		ExpectContentType("application/json").
		Get(upUrl.String())

	if err != nil {
		return nil, fmt.Errorf("can't query upgrade service: %v", err)
	}
	operationId := response.Header().Get(OPERATION_ID_HEADER)
	if response.IsError() {
		return nil, fmt.Errorf("received error code %v, operation id '%v'", response.StatusCode(), operationId)
	}

	upgradeResponses := response.Result().(*upgradePolicyList)

	return upgradeResponses, nil
}

>>>>>>> f3259a8d
// getNextOccurringUpgradePolicy returns the next occurring upgradepolicy from a list of upgrade
// policies, regardless of the schedule_type.
func getNextOccurringUpgradePolicy(uPs *ocm.UpgradePolicyList) (*ocm.UpgradePolicy, error) {
	var nextOccurringUpgradePolicy ocm.UpgradePolicy

	nextOccurringUpgradePolicy = uPs.Items[0]

	for _, uP := range uPs.Items {
		currentNext, err := time.Parse(time.RFC3339, nextOccurringUpgradePolicy.NextRun)
		if err != nil {
			return &nextOccurringUpgradePolicy, err
		}
		evalNext, err := time.Parse(time.RFC3339, uP.NextRun)
		if err != nil {
			return &nextOccurringUpgradePolicy, err
		}

		if evalNext.Before(currentNext) {
			nextOccurringUpgradePolicy = uP
		}
	}

	return &nextOccurringUpgradePolicy, nil
}

// Checks if the supplied upgrade policy is one which warrants turning into an
// UpgradeConfig
func isActionableUpgradePolicy(up *upgradePolicy, state *upgradePolicyState) bool {

	// Policies that aren't in a PENDING state should be ignored
	if strings.ToLower(state.Value) != "pending" {
		return false
	}

	// Automatic upgrade policies will have an empty version if the cluster is up to date
	if len(up.Version) == 0 {
		log.Info(fmt.Sprintf("Upgrade policy %v has an empty version, will ignore.", up.Id))
		return false
	}

	return true
}

// Applies the supplied Upgrade Policy to the cluster in the form of an UpgradeConfig
// Returns an indication of if the policy being applied differs to the existing UpgradeConfig,
// and indication of error if one occurs.
func buildUpgradeConfigSpecs(upgradePolicy *ocm.UpgradePolicy, cluster *ocm.ClusterInfo, c client.Client) ([]upgradev1alpha1.UpgradeConfigSpec, error) {

	upgradeConfigSpecs := make([]upgradev1alpha1.UpgradeConfigSpec, 0)

	upgradeChannel, err := inferUpgradeChannelFromChannelGroup(cluster.Version.ChannelGroup, upgradePolicy.Version)
	if err != nil {
		return nil, fmt.Errorf("unable to determine channel from channel group '%v' and version '%v' for policy ID '%v'", cluster.Version.ChannelGroup, upgradePolicy.Version, upgradePolicy.Id)
	}
	upgradeConfigSpec := upgradev1alpha1.UpgradeConfigSpec{
		Desired: upgradev1alpha1.Update{
			Version: upgradePolicy.Version,
			Channel: *upgradeChannel,
		},
		UpgradeAt:            upgradePolicy.NextRun,
		PDBForceDrainTimeout: int32(cluster.NodeDrainGracePeriod.Value),
		Type:                 upgradev1alpha1.UpgradeType(upgradePolicy.UpgradeType),
	}
	upgradeConfigSpecs = append(upgradeConfigSpecs, upgradeConfigSpec)

	return upgradeConfigSpecs, nil
}

// Infers a CVO channel name from the channel group and TO desired version edges
func inferUpgradeChannelFromChannelGroup(channelGroup string, toVersion string) (*string, error) {

	toSV, err := semver.Parse(toVersion)
	if err != nil {
		return nil, fmt.Errorf("invalid semantic TO version: %v", toVersion)
	}

	channel := fmt.Sprintf("%v-%v.%v", channelGroup, toSV.Major, toSV.Minor)
	return &channel, nil
}<|MERGE_RESOLUTION|>--- conflicted
+++ resolved
@@ -3,11 +3,7 @@
 import (
 	"fmt"
 	"net/url"
-<<<<<<< HEAD
-=======
-	"path"
 	"strings"
->>>>>>> f3259a8d
 	"time"
 
 	"github.com/blang/semver"
@@ -15,22 +11,7 @@
 	logf "sigs.k8s.io/controller-runtime/pkg/log"
 
 	upgradev1alpha1 "github.com/openshift/managed-upgrade-operator/pkg/apis/upgrade/v1alpha1"
-<<<<<<< HEAD
 	"github.com/openshift/managed-upgrade-operator/pkg/ocm"
-=======
-	"github.com/openshift/managed-upgrade-operator/util"
-)
-
-const (
-	// Header field used to correlate OCM events
-	OPERATION_ID_HEADER = "X-Operation-Id"
-	// Path to the OCM clusters service
-	CLUSTERS_V1_PATH = "/api/clusters_mgmt/v1/clusters"
-	// Sub-path to the OCM upgrade policies service
-	UPGRADEPOLICIES_V1_PATH = "upgrade_policies"
-	// Sub-path to the policy state service
-	STATE_V1_PATH = "state"
->>>>>>> f3259a8d
 )
 
 var log = logf.Log.WithName("ocm-config-getter")
@@ -59,85 +40,8 @@
 type ocmProvider struct {
 	// Cluster k8s client
 	client client.Client
-<<<<<<< HEAD
 	// OCM client
 	ocmClient ocm.OcmClient
-=======
-	// Base OCM API Url
-	ocmBaseUrl *url.URL
-	// HTTP client used for API queries (TODO: remove in favour of OCM SDK)
-	httpClient *resty.Client
-}
-
-// Represents an unmarshalled Upgrade Policy response from Cluster Services
-type upgradePolicyList struct {
-	Kind  string          `json:"kind"`
-	Page  int64           `json:"page"`
-	Size  int64           `json:"size"`
-	Total int64           `json:"total"`
-	Items []upgradePolicy `json:"items"`
-}
-
-// Represents an unmarshalled individual Upgrade Policy response from Cluster Services
-type upgradePolicy struct {
-	Id                   string               `json:"id"`
-	Kind                 string               `json:"kind"`
-	Href                 string               `json:"href"`
-	Schedule             string               `json:"schedule"`
-	ScheduleType         string               `json:"schedule_type"`
-	UpgradeType          string               `json:"upgrade_type"`
-	Version              string               `json:"version"`
-	NextRun              string               `json:"next_run"`
-	PrevRun              string               `json:"prev_run"`
-	ClusterId            string               `json:"cluster_id"`
-}
-
-// Represents an Upgrade Policy state for notifications
-type upgradePolicyState struct {
-	Kind        string `json:"kind"`
-	Href        string `json:"href"`
-	Value       string `json:"value"`
-	Description string `json:"description"`
-}
-
-// Represents an unmarshalled Cluster List response from Cluster Services
-type clusterList struct {
-	Kind  string        `json:"kind"`
-	Page  int64         `json:"page"`
-	Size  int64         `json:"size"`
-	Total int64         `json:"total"`
-	Items []clusterInfo `json:"items"`
-}
-
-// Represents a partial unmarshalled Cluster response from Cluster Services
-type clusterInfo struct {
-	Id      string         `json:"id"`
-	Version clusterVersion `json:"version"`
-	NodeDrainGracePeriod nodeDrainGracePeriod `json:"node_drain_grace_period"`
-}
-
-type nodeDrainGracePeriod struct {
-	Value int64  `json:"value"`
-	Unit  string `json:"unit"`
-}
-
-type clusterVersion struct {
-	Id           string `json:"id"`
-	ChannelGroup string `json:"channel_group"`
-}
-
-type ocmRoundTripper struct {
-	authorization util.AccessToken
-}
-
-func (ort *ocmRoundTripper) RoundTrip(req *http.Request) (*http.Response, error) {
-	authVal := fmt.Sprintf("AccessToken %s:%s", ort.authorization.ClusterId, ort.authorization.PullSecret)
-	req.Header.Add("Authorization", authVal)
-	transport := http.Transport{
-		TLSHandshakeTimeout: time.Second * 5,
-	}
-	return transport.RoundTrip(req)
->>>>>>> f3259a8d
 }
 
 // Returns an indication of if the upgrade config had changed during the refresh,
@@ -179,7 +83,7 @@
 		}
 		log.Info(fmt.Sprintf("Detected upgrade policy %s as next occurring.", nextOccurringUpgradePolicy.Id))
 
-		policyState, err := getUpgradePolicyState(cluster, nextOccurringUpgradePolicy, s.httpClient, s.ocmBaseUrl)
+		policyState, err := s.ocmClient.GetClusterUpgradePolicyState(nextOccurringUpgradePolicy.Id, cluster.Id)
 		if err != nil {
 			log.Error(err, "error getting policy's state")
 			return nil, err
@@ -202,60 +106,6 @@
 	return nil, nil
 }
 
-<<<<<<< HEAD
-=======
-func getUpgradePolicyState(cluster *clusterInfo, up *upgradePolicy, client *resty.Client, ocmBaseUrl *url.URL) (*upgradePolicyState, error) {
-
-	upUrl, err := url.Parse(ocmBaseUrl.String())
-	if err != nil {
-		return nil, fmt.Errorf("can't read OCM API url: %v", err)
-	}
-	upUrl.Path = path.Join(upUrl.Path, CLUSTERS_V1_PATH, cluster.Id, UPGRADEPOLICIES_V1_PATH, up.Id, STATE_V1_PATH)
-
-	response, err := client.R().
-		SetResult(&upgradePolicyState{}).
-		ExpectContentType("application/json").
-		Get(upUrl.String())
-	if err != nil {
-		return nil, fmt.Errorf("can't send notification: %v", err)
-	}
-	operationId := response.Header().Get(OPERATION_ID_HEADER)
-	if response.IsError() {
-		return nil, fmt.Errorf("received error code '%v' from OCM upgrade policy service, operation id '%v'", response.StatusCode(), operationId)
-	}
-
-	stateResponse := response.Result().(*upgradePolicyState)
-	return stateResponse, nil
-}
-
-// Queries and returns the Upgrade Policy from Cluster Services
-func getClusterUpgradePolicies(cluster *clusterInfo, client *resty.Client, ocmBaseUrl *url.URL) (*upgradePolicyList, error) {
-
-	upUrl, err := url.Parse(ocmBaseUrl.String())
-	if err != nil {
-		return nil, fmt.Errorf("can't read OCM API url: %v", err)
-	}
-	upUrl.Path = path.Join(upUrl.Path, CLUSTERS_V1_PATH, cluster.Id, UPGRADEPOLICIES_V1_PATH)
-
-	response, err := client.R().
-		SetResult(&upgradePolicyList{}).
-		ExpectContentType("application/json").
-		Get(upUrl.String())
-
-	if err != nil {
-		return nil, fmt.Errorf("can't query upgrade service: %v", err)
-	}
-	operationId := response.Header().Get(OPERATION_ID_HEADER)
-	if response.IsError() {
-		return nil, fmt.Errorf("received error code %v, operation id '%v'", response.StatusCode(), operationId)
-	}
-
-	upgradeResponses := response.Result().(*upgradePolicyList)
-
-	return upgradeResponses, nil
-}
-
->>>>>>> f3259a8d
 // getNextOccurringUpgradePolicy returns the next occurring upgradepolicy from a list of upgrade
 // policies, regardless of the schedule_type.
 func getNextOccurringUpgradePolicy(uPs *ocm.UpgradePolicyList) (*ocm.UpgradePolicy, error) {
@@ -283,7 +133,7 @@
 
 // Checks if the supplied upgrade policy is one which warrants turning into an
 // UpgradeConfig
-func isActionableUpgradePolicy(up *upgradePolicy, state *upgradePolicyState) bool {
+func isActionableUpgradePolicy(up *ocm.UpgradePolicy, state *ocm.UpgradePolicyState) bool {
 
 	// Policies that aren't in a PENDING state should be ignored
 	if strings.ToLower(state.Value) != "pending" {
