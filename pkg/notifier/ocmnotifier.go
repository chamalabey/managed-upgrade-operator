package notifier

import (
	"fmt"
	"net/url"
	"strings"

	"sigs.k8s.io/controller-runtime/pkg/client"

	"github.com/openshift/managed-upgrade-operator/pkg/ocm"
	"github.com/openshift/managed-upgrade-operator/pkg/ocmagent"
	"github.com/openshift/managed-upgrade-operator/pkg/upgradeconfigmanager"
)

// NewOCMNotifier returns a ocmNotifier
func NewOCMNotifier(client client.Client, ocmBaseUrl *url.URL, upgradeConfigManager upgradeconfigmanager.UpgradeConfigManager) (*ocmNotifier, error) {
	var (
		ocmClient ocm.OcmClient
		err       error
	)

	if strings.Contains(ocmBaseUrl.String(), fmt.Sprintf("%s:%d", ocmagent.OCM_AGENT_SERVICE_URL, ocmagent.OCM_AGENT_SERVICE_PORT)) {
		ocmClient, err = ocmagent.NewBuilder().New(ocmBaseUrl)
	} else {
		ocmClient, err = ocm.NewBuilder().New(client, ocmBaseUrl)
	}

	if err != nil {
		return nil, err
	}
	return &ocmNotifier{
		client:               client,
		ocmClient:            ocmClient,
		upgradeConfigManager: upgradeConfigManager,
	}, nil
}

type OcmState string

const (
	OcmStatePending   OcmState = "pending"
	OcmStateStarted   OcmState = "started"
	OcmStateDelayed   OcmState = "delayed"
	OcmStateFailed    OcmState = "failed"
	OcmStateCompleted OcmState = "completed"
	OcmStateCancelled OcmState = "cancelled"
	OcmStateScheduled OcmState = "scheduled"
)

var stateMap = map[MuoState]OcmState{
<<<<<<< HEAD
	MuoStatePending:      OcmStatePending,
	MuoStateCancelled:    OcmStateCancelled,
	MuoStateStarted:      OcmStateStarted,
	MuoStateCompleted:    OcmStateCompleted,
	MuoStateDelayed:      OcmStateDelayed,
	MuoStateFailed:       OcmStateFailed,
	MuoStateScheduled:    OcmStateScheduled,
	MuoStateSkipped:      OcmStateDelayed,
	MuoStateScaleSkipped: OcmStateDelayed,
=======
	MuoStatePending:     OcmStatePending,
	MuoStateCancelled:   OcmStateCancelled,
	MuoStateStarted:     OcmStateStarted,
	MuoStateCompleted:   OcmStateCompleted,
	MuoStateDelayed:     OcmStateDelayed,
	MuoStateFailed:      OcmStateFailed,
	MuoStateScheduled:   OcmStateScheduled,
	MuoStateSkipped:     OcmStateDelayed,
	MuoStateHealthCheck: OcmStateDelayed,
>>>>>>> 14af0bb9
}

type ocmNotifier struct {
	// Cluster k8s client
	client client.Client
	// OCM client
	ocmClient ocm.OcmClient
	// Retrieves the upgrade config from the cluster
	upgradeConfigManager upgradeconfigmanager.UpgradeConfigManager
}

func (s *ocmNotifier) NotifyState(state MuoState, description string) error {

	cluster, err := s.ocmClient.GetCluster()
	if err != nil {
		return fmt.Errorf("failed to retrieve internal ocm cluster ID: %v", err)
	}

	policyId, err := s.getPolicyIdForUpgradeConfig(cluster.Id)
	if err != nil {
		return fmt.Errorf("can't determine policy ID to notify for: %v", err)
	}

	currentState, err := s.ocmClient.GetClusterUpgradePolicyState(*policyId, cluster.Id)
	if err != nil {
		return fmt.Errorf("can't determine policy state: %v", err)
	}

	var muoCurrent MuoState
	// Return the MuoState from the current OcmState, determine if MUO is "skipped" or "delayed" it is OCM "deleyed"
	if OcmState(currentState.Value) == OcmStateDelayed {
		if strings.Contains(currentState.Description, "retry") {
			muoCurrent = MuoStateDelayed
		} else {
			muoCurrent = MuoStateSkipped
		}
	} else {
		mstate, ok := mapState(OcmState(currentState.Value), stateMap)
		if !ok {
			return fmt.Errorf("failed to convert OCM state")
		}
		muoCurrent = mstate
	}

	// Don't notify if the state is already at the same value
	// Only notify if it's a valid transition
	shouldNotify := validateStateTransition(muoCurrent, state)
	if !shouldNotify {
		return nil
	}

	err = s.ocmClient.SetState(string(stateMap[state]), description, *policyId, cluster.Id)
	if err != nil {
		return fmt.Errorf("can't send notification: %v", err)
	}
	return nil
}

// Determines the Cluster Services Upgrade Policy ID corresponding to the UpgradeConfig
func (s *ocmNotifier) getPolicyIdForUpgradeConfig(clusterId string) (*string, error) {
	// Get current UC
	uc, err := s.upgradeConfigManager.Get()
	if err != nil {
		return nil, err
	}

	// Get current policies
	policies, err := s.ocmClient.GetClusterUpgradePolicies(clusterId)
	if err != nil {
		return nil, err
	}

	// Find the policy that matches our UC
	foundPolicy := false
	policyId := ""
	for _, policy := range policies.Items {
		if policy.Version == uc.Spec.Desired.Version && policy.NextRun == uc.Spec.UpgradeAt {
			foundPolicy = true
			policyId = policy.Id
		}
	}

	if !foundPolicy {
		return nil, fmt.Errorf("no policy matches the current UpgradeConfig")
	}

	return &policyId, nil
}

// Validates that a state transition can be made from the supplied from/to states
func validateStateTransition(from MuoState, to MuoState) bool {

	switch from {
	case MuoStatePending:
		// We shouldn't even be in this state to transition from
		return false
	case MuoStateScheduled:
		// Can only go to started state
		switch to {
		case MuoStateStarted:
			return true
		default:
			return false
		}

	case MuoStateStarted:
		// Can go to a scale skipped, delayed, completed or failed state
		switch to {
		case MuoStateScaleSkipped:
			return true
		case MuoStateDelayed:
			return true
		case MuoStateCompleted:
			return true
		case MuoStateFailed:
			return true
		case MuoStateHealthCheck:
			return true
		default:
			return false
		}
	case MuoStateScaleSkipped:
		switch to {
		case MuoStateDelayed:
			return true
		case MuoStateFailed:
			return true
		case MuoStateSkipped:
			return true
		case MuoStateCompleted:
			return true
		default:
			return false
		}
	case MuoStateDelayed:
		// can go to completed or failed or skipped state
		switch to {
		case MuoStateCompleted:
			return true
		case MuoStateFailed:
			return true
		case MuoStateSkipped:
			return true
		default:
			return false
		}
	case MuoStateSkipped:
		// can go to completed or failed state
		switch to {
		case MuoStateCompleted:
			return true
		case MuoStateFailed:
			return true
		default:
			return false
		}
	case MuoStateCompleted:
		// can't go anywhere
		return false
	case MuoStateFailed:
		// can't go anywhere
		return false
	default:
		return false
	}
}

// return the MuoState from the given OcmState
func mapState(os OcmState, dict map[MuoState]OcmState) (ms MuoState, ok bool) {
	for k, v := range dict {
		if v == os {
			ms = k
			ok = true
			return ms, ok
		}
	}
	return "", false
}<|MERGE_RESOLUTION|>--- conflicted
+++ resolved
@@ -48,7 +48,6 @@
 )
 
 var stateMap = map[MuoState]OcmState{
-<<<<<<< HEAD
 	MuoStatePending:      OcmStatePending,
 	MuoStateCancelled:    OcmStateCancelled,
 	MuoStateStarted:      OcmStateStarted,
@@ -58,17 +57,7 @@
 	MuoStateScheduled:    OcmStateScheduled,
 	MuoStateSkipped:      OcmStateDelayed,
 	MuoStateScaleSkipped: OcmStateDelayed,
-=======
-	MuoStatePending:     OcmStatePending,
-	MuoStateCancelled:   OcmStateCancelled,
-	MuoStateStarted:     OcmStateStarted,
-	MuoStateCompleted:   OcmStateCompleted,
-	MuoStateDelayed:     OcmStateDelayed,
-	MuoStateFailed:      OcmStateFailed,
-	MuoStateScheduled:   OcmStateScheduled,
-	MuoStateSkipped:     OcmStateDelayed,
-	MuoStateHealthCheck: OcmStateDelayed,
->>>>>>> 14af0bb9
+	MuoStateHealthCheck:  OcmStateDelayed,
 }
 
 type ocmNotifier struct {
@@ -175,7 +164,7 @@
 		}
 
 	case MuoStateStarted:
-		// Can go to a scale skipped, delayed, completed or failed state
+		// Can go to a scale skipped, healthCheck, delayed, completed or failed state
 		switch to {
 		case MuoStateScaleSkipped:
 			return true
@@ -190,7 +179,9 @@
 		default:
 			return false
 		}
+
 	case MuoStateScaleSkipped:
+		// can go to skipped, delayed, completed or failed state
 		switch to {
 		case MuoStateDelayed:
 			return true
@@ -203,6 +194,7 @@
 		default:
 			return false
 		}
+
 	case MuoStateDelayed:
 		// can go to completed or failed or skipped state
 		switch to {
@@ -215,6 +207,7 @@
 		default:
 			return false
 		}
+
 	case MuoStateSkipped:
 		// can go to completed or failed state
 		switch to {
@@ -225,6 +218,7 @@
 		default:
 			return false
 		}
+
 	case MuoStateCompleted:
 		// can't go anywhere
 		return false
